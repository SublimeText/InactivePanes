--- conflicted
+++ resolved
@@ -36,13 +36,8 @@
 reset()
 
 
-<<<<<<< HEAD
-class InactivePaneCommand(sublime_plugin.EventListener):
-	enabled    = settings.get('fade_inactive_panes', False)
-=======
 class Origami(object):
 	enabled    = settings.get('fade_inactive_panes')
->>>>>>> a715f8a3
 	grey_scale = settings.get('fade_inactive_panes_grey_scale')
 
 	def __init__(self):
@@ -138,22 +133,14 @@
 		f.close()
 
 	def on_activated(self, view):
-<<<<<<< HEAD
-		default_scheme = view.settings().get('default_scheme')
-=======
 		if view is None or view.settings().get('is_widget'):
 			return
 		default_scheme = view.settings().get('default_scheme', settings.get('color_scheme'))
->>>>>>> a715f8a3
 		if default_scheme:
 			view.settings().set('color_scheme', default_scheme)
 			view.settings().erase('default_scheme')
 		elif self.enabled:
 			view.settings().erase('color_scheme')
-<<<<<<< HEAD
-
-=======
->>>>>>> a715f8a3
 
 	def on_deactivated(self, view):
 		if view is None or view.settings().get('is_widget'):
